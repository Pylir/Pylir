// Licensed under the Apache License v2.0 with LLVM Exceptions.
// See https://llvm.org/LICENSE.txt for license information.
// SPDX-License-Identifier: Apache-2.0 WITH LLVM-exception

#ifndef PYLIR_PY_PATTERNS_TABLEGEN
#define PYLIR_PY_PATTERNS_TABLEGEN

include "mlir/IR/PatternBase.td"
include "mlir/Dialect/Arith/IR/ArithOps.td"
include "pylir/Optimizer/PylirPy/IR/PylirPyOps.td"

<<<<<<< HEAD
=======
def ResolvesTo : NativeCodeCall<"::resolvesToPattern($_self, $0)">;

>>>>>>> fd396302
def prependTupleConst
  : NativeCodeCall<"prependTupleConst($_builder, $_loc, $0, $1)">;

defvar TypeRef = ConstantStrAttr<PylirPy_RefAttr, "builtins.type">;

def : Pat<(PylirPy_TuplePrependOp $input,
  (PylirPy_MakeTupleOp $args, DenseArrayCount<0>)), (PylirPy_MakeTupleOp
      (NativeCodeCall<[{ [&]{
        auto vector = llvm::to_vector($1);
        vector.insert(vector.begin(), $0);
        return vector;
       }() }]> $input, $args), ConstantAttr<DenseI32ArrayAttr, "{}">)>;

def : Pat<(PylirPy_TuplePrependOp $input,
<<<<<<< HEAD
            (ConstantLikeMatcher TupleAttrInterface:$args)),
=======
            (ResolvesTo PylirPy_TupleAttr:$args)),
>>>>>>> fd396302
              (prependTupleConst $input, $args)>;

def : Pat<(PylirPy_TupleDropFrontOp (ConstantLikeMatcher IndexAttr:$count),
									(PylirPy_MakeTupleOp $args, DenseArrayCount<0>)),
      (PylirPy_MakeTupleOp
      (NativeCodeCall<[{ [&]{
                  auto value = $0.cast<mlir::IntegerAttr>().getValue()
                    .getZExtValue();
                  auto vector = llvm::to_vector($1);
                  if (vector.size() <= value)
                    vector.clear();
                  else
                    vector.erase(vector.begin(), vector.begin() + value);
                  return vector;
                }() }]> $count, $args), ConstantAttr<DenseI32ArrayAttr, "{}">)>;

class BinOpAttrs<string op, Attr attrType, Attr resultAttr = attrType>
	: NativeCodeCall<!subst("$0",
		!subst("$_self", "$0.cast<" # attrType.storageType # ">()",
		  attrType.convertFromStorage)
		# " " # op # " "
		# !subst("$_self", "$1.cast<" # attrType.storageType # ">()",
		  attrType.convertFromStorage), resultAttr.constBuilderCall)>;

class PlusAttrs<Attr attrType, Attr resultAttr = attrType>
  : BinOpAttrs<"+", attrType, resultAttr>;

def : Pat<(PylirPy_TupleDropFrontOp $count1,
  (PylirPy_TupleDropFrontOp $count2, $tuple)),
      (PylirPy_TupleDropFrontOp (Arith_AddIOp $count1, $count2), $tuple)>;

defvar TupleRef = ConstantStrAttr<PylirPy_RefAttr, "builtins.tuple">;

def : Pat<(PylirPy_TupleDropFrontOp
  (ConstantLikeMatcher ConstantAttr<IndexAttr,"0">), $tuple),
			(PylirPy_TupleCopyOp $tuple, (PylirPy_ConstantOp TupleRef))>;

def : Pat<(PylirPy_TupleDropFrontOp
  (ConstantLikeMatcher ConstantAttr<IndexAttr,"1">),
    (PylirPy_TuplePrependOp $_, $tuple)),
      (PylirPy_TupleCopyOp $tuple, (PylirPy_ConstantOp TupleRef))>;

defvar Arith_CmpIEq = !head(!filter(x, Arith_CmpIPredicateAttr.enumerants,
  !eq(x.symbol, "eq")));
defvar Arith_CmpINe = !head(!filter(x, Arith_CmpIPredicateAttr.enumerants,
  !eq(x.symbol, "ne")));

def : Pat<(Arith_CmpIOp Arith_CmpIEq, (PylirPy_ObjectIdOp $lhs),
  (PylirPy_ObjectIdOp $rhs)), (PylirPy_IsOp $lhs, $rhs)>;
def : Pat<(Arith_CmpIOp Arith_CmpINe, (PylirPy_ObjectIdOp $lhs),
  (PylirPy_ObjectIdOp $rhs)),
    (Arith_XOrIOp (PylirPy_IsOp $lhs, $rhs),
      (Arith_ConstantOp ConstBoolAttrTrue))>;

def IsConstant
  : Constraint<CPred<"::mlir::matchPattern($0, ::mlir::m_Constant())">,
      "is constant">;

class NotConstraint<Constraint con> : Constraint<Neg<con.predicate>,
  "not " # con.summary>;

//===----------------------------------------------------------------------===//
// PylirPy_IntCmpOp Patterns
//===----------------------------------------------------------------------===//

def : Pat<(PylirPy_IntCmpOp $kind, $lhs, $rhs),
    (PylirPy_IntCmpOp (NativeCodeCall<"reversePredicate($0)"> $kind),
      $rhs, $lhs),
    [(IsConstant $lhs), (NotConstraint<IsConstant> $rhs)]>;

def : Pat<(Arith_XOrIOp (PylirPy_IntCmpOp $pred, $lhs, $rhs),
  (ConstantLikeMatcher ConstBoolAttrTrue)),
      (PylirPy_IntCmpOp (NativeCodeCall<"invertPredicate($0)"> $pred),
        $lhs, $rhs)>;

// IntCmpOp $kind, (IntFrom(Signed|Unsigned) $lhs),
//  (IntFrom(Signed|Unsigned) $rhs) -> Arith_CmpIOp $kind, $lhs, $rhs
foreach lhs = [PylirPy_IntFromUnsignedOp, PylirPy_IntFromSignedOp] in {
  foreach rhs = [PylirPy_IntFromUnsignedOp, PylirPy_IntFromSignedOp] in {
    def : Pat<(PylirPy_IntCmpOp $kind, (lhs $lhs), (rhs $rhs)),
      (Arith_CmpIOp (NativeCodeCall<"toArithPredicate($0)"> $kind),
        $lhs, $rhs)>;
  }
}

// IntCmpOp $kind, (IntFrom(Signed|Unsigned) $lhs), Constant $rhs and $rhs in
// Index -> Arith_CmpIOp $kind, $lhs, (index)$rhs
foreach lhs = [PylirPy_IntFromUnsignedOp, PylirPy_IntFromSignedOp] in {
  def : Pat<(PylirPy_IntCmpOp:$op $kind, (lhs $lhs),
    (ConstantLikeMatcher IntAttrInterface:$rhs)),
       (Arith_CmpIOp (NativeCodeCall<"toArithPredicate($0)"> $kind), $lhs,
         (Arith_ConstantOp
          (NativeCodeCall<"toBuiltinInt($0.getOwner(), $1, $2.getType())">
            $op, $rhs, $lhs))),
       [(Constraint<CPred<
          "static_cast<bool>(toBuiltinInt($0.getOwner(), $1, $2.getType()))">>
        $op, $rhs, $lhs)]>;
}

// py.isUnboundValue (arith.select %cond, %lhs, %rhs) and %lhs and %rhs are
// either both definitely bound or definitely not unbound -> replace with that
// result.
def : Pat<(PylirPy_IsUnboundValueOp (SelectOp $_, $lhs, $rhs)),
      (Arith_ConstantOp
        (NativeCodeCall<"$_builder.getBoolAttr(*::pylir::Py::isUnbound($0))">
          $lhs)),
      [(Constraint<CPred<[{
        ::pylir::Py::isUnbound($0)
          && ::pylir::Py::isUnbound($0) == ::pylir::Py::isUnbound($1)
      }]>> $lhs, $rhs)]>;

// py.isUnboundValue (arith.select %cond, %lhs, %rhs) and %lhs unbound and
// %rhs not -> %cond
def : Pat<(PylirPy_IsUnboundValueOp (SelectOp $cond, $lhs, $rhs)),
  (replaceWithValue $cond), [(Constraint<CPred<[{
        ::pylir::Py::isUnbound($0) && ::pylir::Py::isUnbound($1)
          && *::pylir::Py::isUnbound($0) && !*::pylir::Py::isUnbound($1)
      }]>> $lhs, $rhs)]>;

// py.isUnboundValue (arith.select %cond, %lhs, %rhs) and %lhs unbound and
// %rhs not -> not %cond
def : Pat<(PylirPy_IsUnboundValueOp (SelectOp $cond, $lhs, $rhs)),
      (Arith_XOrIOp $cond, (Arith_ConstantOp ConstBoolAttrTrue)),
      [(Constraint<CPred<[{
        ::pylir::Py::isUnbound($0) && ::pylir::Py::isUnbound($1)
          && !*::pylir::Py::isUnbound($0) && *::pylir::Py::isUnbound($1)
      }]>> $lhs, $rhs)]>;

multiclass IntCommAndAssocPattern<Op op, string operator> {
	def : Pat<(op (op $op, (ConstantLikeMatcher IntAttrInterface:$first)), (
	  ConstantLikeMatcher IntAttrInterface:$second)), (op $op,
			(PylirPy_ConstantOp (BinOpAttrs<operator, IntAttrInterface,
			  PylirPy_IntAttr> $first, $second)))>;

	def : Pat<(op (op $x, (ConstantLikeMatcher IntAttrInterface:$first)), (op $y,
	  (ConstantLikeMatcher IntAttrInterface:$second))), (op (op $x, $y),
			(PylirPy_ConstantOp
			  (BinOpAttrs<operator, IntAttrInterface, PylirPy_IntAttr>
			    $first, $second)))>;
}

defm : IntCommAndAssocPattern<PylirPy_IntAddOp, "+">;

#endif<|MERGE_RESOLUTION|>--- conflicted
+++ resolved
@@ -9,11 +9,8 @@
 include "mlir/Dialect/Arith/IR/ArithOps.td"
 include "pylir/Optimizer/PylirPy/IR/PylirPyOps.td"
 
-<<<<<<< HEAD
-=======
 def ResolvesTo : NativeCodeCall<"::resolvesToPattern($_self, $0)">;
 
->>>>>>> fd396302
 def prependTupleConst
   : NativeCodeCall<"prependTupleConst($_builder, $_loc, $0, $1)">;
 
@@ -28,11 +25,7 @@
        }() }]> $input, $args), ConstantAttr<DenseI32ArrayAttr, "{}">)>;
 
 def : Pat<(PylirPy_TuplePrependOp $input,
-<<<<<<< HEAD
             (ConstantLikeMatcher TupleAttrInterface:$args)),
-=======
-            (ResolvesTo PylirPy_TupleAttr:$args)),
->>>>>>> fd396302
               (prependTupleConst $input, $args)>;
 
 def : Pat<(PylirPy_TupleDropFrontOp (ConstantLikeMatcher IndexAttr:$count),
