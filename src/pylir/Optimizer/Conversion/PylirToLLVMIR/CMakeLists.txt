--- conflicted
+++ resolved
@@ -4,32 +4,11 @@
 # See https://llvm.org/LICENSE.txt for license information.
 # SPDX-License-Identifier: Apache-2.0 WITH LLVM-exception
 
-<<<<<<< HEAD
-add_mlir_conversion_library(PylirToLLVMIR
-        PylirToLLVMIR.cpp
-        WinX64.cpp
-        X86_64.cpp
-        ARM64.cpp
-        PlatformABI.cpp
-
-        DEPENDS
-        PylirConversionPassIncGen
-
-        LINK_LIBS PUBLIC
-        PylirMemDialect
-        MLIRLLVMDialect
-        MLIRPass
-        MLIRTransforms
-        MLIRFuncToLLVM
-        MLIRControlFlowToLLVM
-        )
-=======
-add_library(PylirToLLVMIR PylirToLLVMIR.cpp WinX64.cpp X86_64.cpp PlatformABI.cpp)
+add_library(PylirToLLVMIR PylirToLLVMIR.cpp WinX64.cpp X86_64.cpp ARM64.cpp PlatformABI.cpp)
 add_dependencies(PylirToLLVMIR PylirConversionPassIncGen)
 target_link_libraries(PylirToLLVMIR PUBLIC PylirMemDialect MLIRLLVMDialect MLIRPass MLIRTransforms MLIRFuncToLLVM
   MLIRControlFlowToLLVM)
 set_property(GLOBAL APPEND PROPERTY MLIR_CONVERSION_LIBS PylirToLLVMIR)
->>>>>>> 34fdb0bd
 
 if (PYLIR_USE_PCH)
     target_link_libraries(PylirToLLVMIR PRIVATE COMMON_PCH)
