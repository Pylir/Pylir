// Copyright 2022 Markus Böck
//
// Licensed under the Apache License v2.0 with LLVM Exceptions.
// See https://llvm.org/LICENSE.txt for license information.
// SPDX-License-Identifier: Apache-2.0 WITH LLVM-exception

#pragma once

namespace pylir::rt
{
class PyObject;
class PyTypeObject;
class PyFunction;
class PyInt;
class PyString;
class PyTuple;
class PyList;
class PyDict;
class PyBaseException;

namespace Builtins
{
<<<<<<< HEAD
#ifdef __APPLE__
=======
// 'asm' directive takes the name very literally, going as far as ignoring the platform mangling. We'll therefore have
// to do it manually.
#if defined(__APPLE__) || (defined(__i386__) && defined(_WIN32))
>>>>>>> 6c7fee36
    #define MANGLING "_"
#else
    #define MANGLING ""
#endif
#define BUILTIN(name, symbol, _, Type, ...) extern Type name asm(MANGLING symbol);
#include <pylir/Interfaces/BuiltinsModule.def>
} // namespace Builtins

template <PyTypeObject&>
struct PyTypeTraits;

template <>
struct PyTypeTraits<Builtins::Type>
{
    using instanceType = PyTypeObject;
    constexpr static std::size_t slotCount =
        std::initializer_list<int>{
#define TYPE_SLOT(x, ...) 0,
#include <pylir/Interfaces/Slots.def>
        }
            .size();
};

template <>
struct PyTypeTraits<Builtins::Function>
{
    using instanceType = PyFunction;
    constexpr static std::size_t slotCount =
        std::initializer_list<int>{
#define FUNCTION_SLOT(x, ...) 0,
#include <pylir/Interfaces/Slots.def>
        }
            .size();
};

#define NO_SLOT_TYPE(name, instance)                \
    template <>                                     \
    struct PyTypeTraits<Builtins::name>             \
    {                                               \
        using instanceType = instance;              \
        constexpr static std::size_t slotCount = 0; \
    }

NO_SLOT_TYPE(Int, PyInt);
NO_SLOT_TYPE(Bool, PyInt);
// TODO: NO_SLOT_TYPE(Float, PyFloat);
NO_SLOT_TYPE(Str, PyString);
NO_SLOT_TYPE(Tuple, PyTuple);
NO_SLOT_TYPE(List, PyList);
// TODO: NO_SLOT_TYPE(Set, PySet);
NO_SLOT_TYPE(Dict, PyDict);
#undef NO_SLOT_TYPE

namespace details
{
constexpr static std::size_t BaseExceptionSlotCount =
    std::initializer_list<int>{
#define BASEEXCEPTION_SLOT(x, ...) 0,
#include <pylir/Interfaces/Slots.def>
    }
        .size();
} // namespace details

#define BUILTIN_EXCEPTION(name, ...)                                              \
    template <>                                                                   \
    struct PyTypeTraits<Builtins::name>                                           \
    {                                                                             \
        using instanceType = PyBaseException;                                     \
        constexpr static std::size_t slotCount = details::BaseExceptionSlotCount; \
    };
#include <pylir/Interfaces/BuiltinsModule.def>

} // namespace pylir::rt<|MERGE_RESOLUTION|>--- conflicted
+++ resolved
@@ -20,13 +20,9 @@
 
 namespace Builtins
 {
-<<<<<<< HEAD
-#ifdef __APPLE__
-=======
 // 'asm' directive takes the name very literally, going as far as ignoring the platform mangling. We'll therefore have
 // to do it manually.
 #if defined(__APPLE__) || (defined(__i386__) && defined(_WIN32))
->>>>>>> 6c7fee36
     #define MANGLING "_"
 #else
     #define MANGLING ""
