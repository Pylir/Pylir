# Copyright 2022 Markus Böck
#
# Licensed under the Apache License v2.0 with LLVM Exceptions.
# See https://llvm.org/LICENSE.txt for license information.
# SPDX-License-Identifier: Apache-2.0 WITH LLVM-exception

set(LLVM_TARGET_DEFINITIONS Opts.td)
tablegen(LLVM Opts.inc -gen-opt-parser-defs)
add_public_tablegen_target(PylirMainOptsTableGen)

llvm_map_components_to_libnames(llvm_all ${LLVM_TARGETS_TO_BUILD} Passes)
llvm_map_components_to_libnames(llvm_options Option)

add_library(PylirMain
<<<<<<< HEAD
        PylirMain.cpp
        CommandLine.cpp
        Toolchain.cpp
        MinGWToolchain.cpp
        MSVCToolchain.cpp
        LinuxToolchain.cpp
        DarwinToolchain.cpp
        Version.cpp
        Distro.cpp
        CompilerInvocation.cpp DiagnosticsVerifier.cpp DiagnosticsVerifier.hpp)
=======
  PylirMain.cpp
  CommandLine.cpp
  Toolchain.cpp
  MinGWToolchain.cpp
  MSVCToolchain.cpp
  LinuxToolchain.cpp
  Version.cpp
  Distro.cpp
  CompilerInvocation.cpp DiagnosticsVerifier.cpp DiagnosticsVerifier.hpp)
>>>>>>> 98222a8c
target_link_libraries(PylirMain
  PUBLIC Diagnostics ${llvm_options} MLIRPass
  PRIVATE
  ${llvm_all}
  MLIRReconcileUnrealizedCasts
  MLIRArithmeticTransforms
  MLIRArithmeticToLLVM
  MLIRToLLVMIRTranslationRegistration
  MLIRDLTIDialect
  MLIRBytecodeReader
  MLIRBytecodeWriter
  CodeGen
  PylirLinker
  PylirToLLVMIR
  PylirPyTransforms
  PylirPyToPylirMem
  PylirTransforms
  PylirLLVMPasses)
add_dependencies(PylirMain PylirMainOptsTableGen)
target_compile_definitions(PylirMain PRIVATE PYLIR_VERSION="${PROJECT_VERSION}" PYLIR_DEFAULT_SYSROOT="${PYLIR_DEFAULT_SYSROOT}")
if (PYLIR_EMBED_LLD)
  target_compile_definitions(PylirMain PRIVATE PYLIR_EMBEDDED_LLD)
  target_link_libraries(PylirMain PRIVATE lldCOFF lldELF lldWasm lldMachO lldMinGW)
  target_include_directories(PylirMain PRIVATE ${LLD_INCLUDE_DIRS})
endif ()<|MERGE_RESOLUTION|>--- conflicted
+++ resolved
@@ -12,28 +12,16 @@
 llvm_map_components_to_libnames(llvm_options Option)
 
 add_library(PylirMain
-<<<<<<< HEAD
-        PylirMain.cpp
-        CommandLine.cpp
-        Toolchain.cpp
-        MinGWToolchain.cpp
-        MSVCToolchain.cpp
-        LinuxToolchain.cpp
-        DarwinToolchain.cpp
-        Version.cpp
-        Distro.cpp
-        CompilerInvocation.cpp DiagnosticsVerifier.cpp DiagnosticsVerifier.hpp)
-=======
   PylirMain.cpp
   CommandLine.cpp
   Toolchain.cpp
   MinGWToolchain.cpp
   MSVCToolchain.cpp
   LinuxToolchain.cpp
+  DarwinToolchain.cpp
   Version.cpp
   Distro.cpp
   CompilerInvocation.cpp DiagnosticsVerifier.cpp DiagnosticsVerifier.hpp)
->>>>>>> 98222a8c
 target_link_libraries(PylirMain
   PUBLIC Diagnostics ${llvm_options} MLIRPass
   PRIVATE
